name: Test Suite

on:
<<<<<<< HEAD
  push:
    branches: [ main, develop, 'feature/**' ]
    paths:
      - '**.py'
      - 'tests/**'
      - 'pytest.ini'
      - 'requirements-dev.txt'
      - '.github/workflows/test.yml'
  pull_request:
    branches: [ main, develop ]
    paths:
      - '**.py'
      - 'tests/**'
  workflow_dispatch:
=======
  pull_request:
    branches: [ main, develop ]
  workflow_dispatch:  # Manual trigger only
  # push: Disabled to prevent notification spam - re-enable when tests are stable
>>>>>>> 413e84a9

jobs:
  test:
    runs-on: ubuntu-latest
    timeout-minutes: 15
    
    steps:
    - name: Checkout code
      uses: actions/checkout@v4
    
    - name: Set up Python 3.12
      uses: actions/setup-python@v5
      with:
        python-version: "3.12"
        cache: 'pip'
        cache-dependency-path: 'requirements-dev.txt'
    
    - name: Install dependencies
      run: |
        python -m pip install --upgrade pip
        pip install -r requirements-dev.txt
    
    - name: Run unit tests with coverage
      run: |
        pytest tests/unit/ -v \
          --cov=tests/common_types.py \
          --cov-report=xml \
          --cov-report=html \
          --cov-report=term-missing \
          -n auto \
          --durations=10 \
          --tb=short
    
    - name: Run integration tests
      if: false  # Disabled: Requires services (hx-mcp1-server, hx-orchestrator-server) not available in CI
                 # TODO: Enable when Issue #17 (Docker test environment) is complete
      run: |
        pytest tests/integration/ -m integration
    
    - name: Upload coverage to Codecov
      uses: codecov/codecov-action@v4
      with:
        file: ./coverage.xml
        flags: unittests
        name: codecov-umbrella
        fail_ci_if_error: false
    
    - name: Upload coverage reports
      if: always()
      uses: actions/upload-artifact@v4
      with:
        name: coverage-reports-python-3.12
        path: |
          coverage.xml
          htmlcov/
          reports/
        retention-days: 30<|MERGE_RESOLUTION|>--- conflicted
+++ resolved
@@ -1,27 +1,10 @@
 name: Test Suite
 
 on:
-<<<<<<< HEAD
-  push:
-    branches: [ main, develop, 'feature/**' ]
-    paths:
-      - '**.py'
-      - 'tests/**'
-      - 'pytest.ini'
-      - 'requirements-dev.txt'
-      - '.github/workflows/test.yml'
-  pull_request:
-    branches: [ main, develop ]
-    paths:
-      - '**.py'
-      - 'tests/**'
-  workflow_dispatch:
-=======
   pull_request:
     branches: [ main, develop ]
   workflow_dispatch:  # Manual trigger only
   # push: Disabled to prevent notification spam - re-enable when tests are stable
->>>>>>> 413e84a9
 
 jobs:
   test:
