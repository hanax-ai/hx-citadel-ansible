--- conflicted
+++ resolved
@@ -70,14 +70,10 @@
 **TASK-004: Test Web Crawling**
 ```bash
 # SSH to MCP server
-ssh agent0@hx-mcp1-server
+ssh agent0@192.168.10.59
 
 # Test crawl_web
-<<<<<<< HEAD
-curl -X POST http://hx-mcp1-server:8080/crawl_web \
-=======
 curl -X POST http://hx-mcp1-server:8081/crawl_web \
->>>>>>> 43eac7bb
   -H "Content-Type: application/json" \
   -d '{"url": "https://example.com", "max_pages": 5}'
 ```
@@ -88,11 +84,7 @@
 echo "Test content" > /tmp/test.txt
 
 # Test ingest_doc
-<<<<<<< HEAD
-curl -X POST http://hx-mcp1-server:8080/ingest_doc \
-=======
 curl -X POST http://hx-mcp1-server:8081/ingest_doc \
->>>>>>> 43eac7bb
   -H "Content-Type: application/json" \
   -d '{"file_path": "/tmp/test.txt"}'
 ```
@@ -100,20 +92,12 @@
 **TASK-009: Test Qdrant Operations**
 ```bash
 # Test qdrant_store
-<<<<<<< HEAD
-curl -X POST http://hx-mcp1-server:8080/qdrant_store \
-=======
 curl -X POST http://hx-mcp1-server:8081/qdrant_store \
->>>>>>> 43eac7bb
   -H "Content-Type: application/json" \
   -d '{"text": "Test vector storage", "metadata": {"test": true}}'
 
 # Test qdrant_find
-<<<<<<< HEAD
-curl -X POST http://hx-mcp1-server:8080/qdrant_find \
-=======
 curl -X POST http://hx-mcp1-server:8081/qdrant_find \
->>>>>>> 43eac7bb
   -H "Content-Type: application/json" \
   -d '{"query": "test", "limit": 5}'
 ```
@@ -121,11 +105,7 @@
 **TASK-011: Test LightRAG E2E**
 ```bash
 # Test lightrag_query
-<<<<<<< HEAD
-curl -X POST http://hx-mcp1-server:8080/lightrag_query \
-=======
 curl -X POST http://hx-mcp1-server:8081/lightrag_query \
->>>>>>> 43eac7bb
   -H "Content-Type: application/json" \
   -d '{"query": "What is machine learning?", "mode": "hybrid"}'
 ```
