--- conflicted
+++ resolved
@@ -1,27 +1,16 @@
 name: Test Suite
 
 on:
-<<<<<<< HEAD
   pull_request:
     branches: [ main, develop ]
-  workflow_dispatch:  # Manual trigger only
-  # push: Disabled to prevent notification spam - re-enable when tests are stable
-=======
-  push:
-    branches: [ main, develop, 'feature/**' ]
     paths:
       - '**.py'
       - 'tests/**'
       - 'pytest.ini'
       - 'requirements-dev.txt'
       - '.github/workflows/test.yml'
-  pull_request:
-    branches: [ main, develop ]
-    paths:
-      - '**.py'
-      - 'tests/**'
-  workflow_dispatch:
->>>>>>> df0e0d6c
+  workflow_dispatch:  # Manual trigger
+  # push: Disabled to prevent notification spam - re-enable when tests are stable
 
 jobs:
   test:
@@ -69,7 +58,7 @@
     - name: Run unit tests with coverage
       run: |
         pytest tests/unit/ -v \
-          --cov=tests/common_types.py \
+          --cov=tests \
           --cov-report=xml \
           --cov-report=html \
           --cov-report=term-missing \
